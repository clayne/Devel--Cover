--- conflicted
+++ resolved
@@ -19,30 +19,6 @@
 
 use Devel::Cover::Inc;
 
-<<<<<<< HEAD
-=head1 NAME
-
-Devel::Cover::Test - Internal module for testing
-
-=head1 METHODS
-
-=cut
-
-=head2 new
-
-  my $test = Devel::Cover::Test->new($test, criteria => $string)
-
-Constructor.
-
-"criteria" parameter (optional, defaults to "statement branch condition subroutine") is a space separated list of tokens.
-Supported tokens are "statement", "branch", "condition", "subroutine" and "pod".
-
-More optional parameters are supported. Refer to L</get_params> sub.
-
-=cut
-
-=======
->>>>>>> 85758193
 sub new
 {
     my $class = shift;
@@ -57,11 +33,7 @@
 
     eval "use Test::Differences";
     my $differences = $INC{"Test/Differences.pm"};
-<<<<<<< HEAD
-    
-=======
-
->>>>>>> 85758193
+
     my $self = bless
     {
         test             => $test,
@@ -129,71 +101,23 @@
     $self
 }
 
-<<<<<<< HEAD
-=head2 shell_quote
-
-  my $quoted_item = shell_quote($item)
-
-Returns properly quoted item to cope with embedded spaces.
-
-=cut
-
 sub shell_quote
 {
     my ($item) = @_;
-    
-=======
-sub shell_quote
-{
-    my ($item) = @_;
-
->>>>>>> 85758193
+
     $^O eq "MSWin32" ? (/ / and $_ = qq("$_")) : s/ /\\ /g for $item;
     $item
 };
 
-=head2 perl
-
-  my $perl = $self->perl()
-
-Returns absolute path to Perl interpreter with proper -I options (blib-wise).
-
-=cut
-
 sub perl
 {
     my $self = shift;
 
-<<<<<<< HEAD
-    join " ", map { shell_quote($_) } $Devel::Cover::Inc::Perl, map { "-I$Devel::Cover::Inc::Base/$_" } "", "blib/lib", "blib/arch"
-}
-
-=head2 test_command
-
-  my $command = $self->test_command()
-
-Returns test command, made of:
-
-=over 4
-
-=item absolute path to Perl interpreter
-
-=item Devel::Cover -M option (if applicable)
-
-=item test file
-
-=item test file parameters (if applicable)
-
-=back
-
-=cut
-=======
     join " ",
          map shell_quote($_),
              $Devel::Cover::Inc::Perl,
              map "-I$Devel::Cover::Inc::Base/$_", "", "blib/lib", "blib/arch"
 }
->>>>>>> 85758193
 
 sub test_command
 {
@@ -213,24 +137,6 @@
     $c
 }
 
-=head2 cover_command
-
-  my $command = $self->cover_command()
-
-Returns test command, made of:
-
-=over 4
-
-=item absolute path to Perl interpreter
-
-=item absolute path to cover script 
-
-=item cover parameters
-
-=back
-
-=cut
-
 sub cover_command
 {
     my $self = shift;
@@ -240,14 +146,6 @@
     $c
 }
 
-=head2 test_file
-
-  my $file = $self->test_file()
-
-Returns absolute path to test file.
-
-=cut
-
 sub test_file
 {
     my $self = shift;
@@ -255,33 +153,12 @@
     "$Devel::Cover::Inc::Base/tests/$self->{test}"
 }
 
-=head2 test_file_parameters
-
-  my $parameters = $self->test_file_parameters()
-
-Accessor to test_file_parameters property.
-
-=cut
-
 sub test_file_parameters
 {
     my $self = shift;
 
     exists $self->{test_file_parameters} ? $self->{test_file_parameters} : ""
 }
-
-=head2 cover_gold
-
-  my $file = cover_gold()
-
-Returns absolute path to expected (aka "gold") file.
-
-File is like TEST-VERSION where VERSION is a floating-point number (aka "decimal version").
-
-Gold file is likely to be dependent on Perl version.
-In such cases, a single gold file is selected from TEST-* files (DWIM oblige).
-
-=cut
 
 sub cover_gold
 {
@@ -311,14 +188,6 @@
     ("$td/$test", $v eq "5.0" ? 0 : $v)
 }
 
-=head2 run_command
-
-  $self->run_command($command)
-
-Runs command, most likely obtained from L</test_command> sub.
-
-=cut
-
 sub run_command
 {
     my $self = shift;
@@ -358,19 +227,11 @@
 
     # print STDERR "gold from $gold\n", @cover if $self->{debug};
 
-<<<<<<< HEAD
-    plan tests => $self->{differences}
-                      ? 1
-                      : exists $self->{tests}
-                            ? $self->{tests}->(scalar @cover)
-                            : scalar @cover;
-=======
     Test::plan tests => $self->{differences}
                             ? 1
                             : exists $self->{tests}
                                   ? $self->{tests}->(scalar @cover)
                                   : scalar @cover;
->>>>>>> 85758193
 
     local $ENV{PERL5OPT};
 
@@ -381,11 +242,7 @@
     $self->run_cover unless $self->{no_report};
 
     $self->{end}->() if $self->{end};
-<<<<<<< HEAD
-    
-=======
-
->>>>>>> 85758193
+
     1
 }
 
@@ -457,11 +314,7 @@
         }
         else
         {
-<<<<<<< HEAD
-            $self->{no_coverage} ? ok 1 : ok $t, $c;
-=======
             $self->{no_coverage} ? Test::ok 1 : Test::ok $t, $c;
->>>>>>> 85758193
             last if $self->{no_coverage} && !@{$self->{cover}};
         }
     }
@@ -469,22 +322,14 @@
     {
         no warnings "redefine";
         local *Test::_quote = sub { "@_" };
-<<<<<<< HEAD
-        $self->{no_coverage} ? ok 1 : eq_or_diff(\@at, \@ac, "output");
-=======
         $self->{no_coverage} ? Test::ok 1 : eq_or_diff(\@at, \@ac, "output");
->>>>>>> 85758193
     }
     elsif ($self->{no_coverage})
     {
         Test::ok 1 for @{$self->{cover}};
     }
     close T or die "Cannot close $cover_com: $!";
-<<<<<<< HEAD
-    
-=======
-
->>>>>>> 85758193
+
     1
 }
 
@@ -498,19 +343,11 @@
                $] != 5.006001 &&
                $] != 5.008000;
 
-<<<<<<< HEAD
-    my $gold = $self->cover_gold;
-    my $new_gold = $gold;
-    $new_gold =~ s/(5\.\d+)$/$]/;
-    my $gv = $1;
-    my $ng = "";
-=======
     my ($base, $v) = $self->cover_gold;
     my $gold       = "$base.$v";
     my $new_gold   = "$base.$]";
     my $gv         = $v;
     my $ng         = "";
->>>>>>> 85758193
 
     unless (-e $new_gold)
     {
@@ -549,11 +386,7 @@
 
     print STDERR "gv is $gv and this is $]\n" if $self->{debug};
     print STDERR "gold is $gold and new_gold is $new_gold\n" if $self->{debug};
-<<<<<<< HEAD
-    unless ($gv eq "5.0" || $gv eq $])
-=======
     unless ($gv eq "0" || $gv eq $])
->>>>>>> 85758193
     {
         open G, "$gold" or die "Cannot open $gold: $!";
         my $g = do { local $/; <G> };
@@ -570,11 +403,7 @@
     }
 
     $self->{end}->() if $self->{end};
-<<<<<<< HEAD
-    
-=======
-
->>>>>>> 85758193
+
     1
 }
 
@@ -582,18 +411,9 @@
 
 __END__
 
-=head1 BUGS
-
-Huh?
-
-=head1 LICENCE
-
-Copyright 2001-2012, Paul Johnson (pjcj@cpan.org)
-
-This software is free.  It is licensed under the same terms as Perl itself.
-
-The latest version of this software should be available from my homepage:
-http://www.pjcj.net
+=head1 NAME
+
+Devel::Cover::Test - Internal module for testing
 
 =head1 METHODS
 
