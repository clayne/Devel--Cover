--- conflicted
+++ resolved
@@ -36,23 +36,15 @@
     $test->run_command($test->test_command);
 };
 
-<<<<<<< HEAD
-Devel::Cover::Test->new
-=======
 my $test = Devel::Cover::Test->new
->>>>>>> 85758193
 (
     "eval2",
     golden_test => "eval_use.t",
     run_test    => $run_test,
     changes     => [ 'if (/^Run: /) { $get_line->() for 1 .. 5; redo }' ],
     tests       => sub { $_[0] - 24 },  # number of lines deleted above
-<<<<<<< HEAD
-)->run_test;
-=======
 );
 
 $test->run_test;
 no warnings;
-$test  # for create_gold
->>>>>>> 85758193
+$test  # for create_gold